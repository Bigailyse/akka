/**
 * Copyright (C) 2009-2011 Typesafe Inc. <http://www.typesafe.com>
 */

package akka.actor

import collection.immutable.Seq

import java.util.concurrent.ConcurrentHashMap

import akka.event.EventHandler
import akka.actor.DeploymentConfig._
<<<<<<< HEAD
import akka.{ AkkaException, AkkaApplication }
import akka.config.{ Configuration, ConfigurationException }
=======
import akka.util.Duration
import akka.util.ReflectiveAccess._
import akka.AkkaException
import akka.config.{ Configuration, ConfigurationException, Config }
>>>>>>> 963ea0d9

trait ActorDeployer {
  private[akka] def init(deployments: Seq[Deploy]): Unit
  private[akka] def shutdown(): Unit //TODO Why should we have "shutdown", should be crash only?
  private[akka] def deploy(deployment: Deploy): Unit
  private[akka] def lookupDeploymentFor(address: String): Option[Deploy]
  private[akka] def deploy(deployment: Seq[Deploy]): Unit = deployment foreach (deploy(_))
}

/**
 * Deployer maps actor deployments to actor addresses.
 *
 * @author <a href="http://jonasboner.com">Jonas Bon&#233;r</a>
 */
class Deployer(val application: AkkaApplication) extends ActorDeployer {

  val deploymentConfig = new DeploymentConfig(application)

  //  val defaultAddress = Node(Config.nodename)

  lazy val instance: ActorDeployer = {
    val deployer = if (application.reflective.ClusterModule.isEnabled) {
      application.reflective.ClusterModule.clusterDeployer
    } else {
      LocalDeployer
    }
    deployer.init(deploymentsInConfig)
    deployer
  }

  def start(): Unit = instance.toString //Force evaluation

  private[akka] def init(deployments: Seq[Deploy]) = instance.init(deployments)

  def shutdown(): Unit = instance.shutdown() //TODO Why should we have "shutdown", should be crash only?

  def deploy(deployment: Deploy): Unit = instance.deploy(deployment)

  def isLocal(deployment: Deploy): Boolean = deployment match {
    case Deploy(_, _, _, _, _, LocalScope) | Deploy(_, _, _, _, _, _: LocalScope) ⇒ true
    case _ ⇒ false
  }

  def isClustered(deployment: Deploy): Boolean = !isLocal(deployment)

  def isLocal(address: String): Boolean = isLocal(deploymentFor(address)) //TODO Should this throw exception if address not found?

  def isClustered(address: String): Boolean = !isLocal(address) //TODO Should this throw exception if address not found?

  /**
   * Same as 'lookupDeploymentFor' but throws an exception if no deployment is bound.
   */
  private[akka] def deploymentFor(address: String): Deploy = {
    lookupDeploymentFor(address) match {
      case Some(deployment) ⇒ deployment
      case None             ⇒ thrownNoDeploymentBoundException(address)
    }
  }

  private[akka] def lookupDeploymentFor(address: String): Option[Deploy] = {
    val deployment_? = instance.lookupDeploymentFor(address)

    if (deployment_?.isDefined && (deployment_?.get ne null)) deployment_?
    else {
      val newDeployment = try {
        lookupInConfig(address)
      } catch {
        case e: ConfigurationException ⇒
          EventHandler.error(e, this, e.getMessage)
          throw e
      }

      newDeployment foreach { d ⇒
        if (d eq null) {
          val e = new IllegalStateException("Deployment for address [" + address + "] is null")
          EventHandler.error(e, this, e.getMessage)
          throw e
        }
        deploy(d) // deploy and cache it
      }

      newDeployment
    }
  }

  private[akka] def deploymentsInConfig: List[Deploy] = {
    for {
      address ← addressesInConfig
      deployment ← lookupInConfig(address)
    } yield deployment
  }

  private[akka] def addressesInConfig: List[String] = {
    val deploymentPath = "akka.actor.deployment"
    application.config.getSection(deploymentPath) match {
      case None ⇒ Nil
      case Some(addressConfig) ⇒
        addressConfig.map.keySet
          .map(path ⇒ path.substring(0, path.indexOf(".")))
          .toSet.toList // toSet to force uniqueness
    }
  }

  /**
   * Lookup deployment in 'akka.conf' configuration file.
   */
  private[akka] def lookupInConfig(address: String, configuration: Configuration = application.config): Option[Deploy] = {
    import akka.util.ReflectiveAccess.{ createInstance, emptyArguments, emptyParams, getClassFor }

    // --------------------------------
    // akka.actor.deployment.<address>
    // --------------------------------
    val addressPath = "akka.actor.deployment." + address
    configuration.getSection(addressPath) match {
      case None ⇒
        Some(Deploy(address, None, Direct, NrOfInstances(1), NoOpFailureDetector, LocalScope))

      case Some(addressConfig) ⇒

        // --------------------------------
        // akka.actor.deployment.<address>.router
        // --------------------------------
        val router: Routing = addressConfig.getString("router", "direct") match {
          case "direct"         ⇒ Direct
          case "round-robin"    ⇒ RoundRobin
          case "random"         ⇒ Random
          case "scatter-gather" ⇒ ScatterGather
          case "least-cpu"      ⇒ LeastCPU
          case "least-ram"      ⇒ LeastRAM
          case "least-messages" ⇒ LeastMessages
          case routerClassName  ⇒ CustomRouter(routerClassName)
        }

        // --------------------------------
        // akka.actor.deployment.<address>.nr-of-instances
        // --------------------------------
        val nrOfInstances = {
          if (router == Direct) NrOfInstances(1)
          else {
            addressConfig.getAny("nr-of-instances", "1") match {
              case "auto" ⇒ AutoNrOfInstances
              case "1"    ⇒ NrOfInstances(1)
              case "0"    ⇒ ZeroNrOfInstances
              case nrOfReplicas: String ⇒
                try {
                  new NrOfInstances(nrOfReplicas.toInt)
                } catch {
                  case e: Exception ⇒
                    throw new ConfigurationException(
                      "Config option [" + addressPath +
                        ".nr-of-instances] needs to be either [\"auto\"] or [1-N] - was [" +
                        nrOfReplicas + "]")
                }
            }
          }
        }

        // --------------------------------
        // akka.actor.deployment.<address>.failure-detector.<detector>
        // --------------------------------
        val failureDetectorOption: Option[FailureDetector] = addressConfig.getSection("failure-detector") match {
          case Some(failureDetectorConfig) ⇒
            failureDetectorConfig.keys.toList match {
              case Nil ⇒ None
              case detector :: Nil ⇒
                detector match {
                  case "no-op" ⇒
                    Some(NoOpFailureDetector)

                  case "remove-connection-on-first-failure" ⇒
                    Some(RemoveConnectionOnFirstFailureFailureDetector)

                  case "bannage-period" ⇒
                    throw new ConfigurationException(
                      "Configuration for [" + addressPath + ".failure-detector.bannage-period] must have a 'time-to-ban' option defined")

                  case "bannage-period.time-to-ban" ⇒
                    failureDetectorConfig.getSection("bannage-period") map { section ⇒
                      val timeToBan = Duration(section.getInt("time-to-ban", 60), Config.TIME_UNIT)
                      BannagePeriodFailureDetector(timeToBan)
                    }

                  case "custom" ⇒
                    failureDetectorConfig.getSection("custom") map { section ⇒
                      val implementationClass = section.getString("class").getOrElse(throw new ConfigurationException(
                        "Configuration for [" + addressPath +
                          ".failure-detector.custom] must have a 'class' element with the fully qualified name of the failure detector class"))
                      CustomFailureDetector(implementationClass)
                    }

                  case _ ⇒ None
                }
              case detectors ⇒
                throw new ConfigurationException(
                  "Configuration for [" + addressPath +
                    ".failure-detector] can not have multiple sections - found [" + detectors.mkString(", ") + "]")
            }
          case None ⇒ None
        }
        val failureDetector = failureDetectorOption getOrElse { NoOpFailureDetector } // fall back to default failure detector

        // --------------------------------
        // akka.actor.deployment.<address>.create-as
        // --------------------------------
        val recipe: Option[ActorRecipe] = addressConfig.getSection("create-as") map { section ⇒
          val implementationClass = section.getString("class") match {
            case Some(impl) ⇒
              getClassFor[Actor](impl).fold(e ⇒ throw new ConfigurationException(
                "Config option [" + addressPath + ".create-as.class] load failed", e), identity)
            case None ⇒
              throw new ConfigurationException(
                "Config option [" + addressPath + ".create-as.class] is missing, need the fully qualified name of the class")
          }
          ActorRecipe(implementationClass)
        }

        // --------------------------------
        // akka.actor.deployment.<address>.remote
        // --------------------------------
        addressConfig.getSection("remote") match {
          case Some(remoteConfig) ⇒ // we have a 'remote' config section

            if (addressConfig.getSection("cluster").isDefined) throw new ConfigurationException(
              "Configuration for deployment ID [" + address + "] can not have both 'remote' and 'cluster' sections.")

            // --------------------------------
            // akka.actor.deployment.<address>.remote.nodes
            // --------------------------------
            val remoteAddresses = remoteConfig.getList("nodes") match {
              case Nil ⇒ Nil
              case nodes ⇒
                def raiseRemoteNodeParsingError() = throw new ConfigurationException(
                  "Config option [" + addressPath +
                    ".remote.nodes] needs to be a list with elements on format \"<hostname>:<port>\", was [" + nodes.mkString(", ") + "]")

                nodes map { node ⇒
                  val tokenizer = new java.util.StringTokenizer(node, ":")
                  val hostname = tokenizer.nextElement.toString
                  if ((hostname eq null) || (hostname == "")) raiseRemoteNodeParsingError()
                  val port = try tokenizer.nextElement.toString.toInt catch {
                    case e: Exception ⇒ raiseRemoteNodeParsingError()
                  }
                  if (port == 0) raiseRemoteNodeParsingError()
                  RemoteAddress(hostname, port)
                }
            }

            Some(Deploy(address, recipe, router, nrOfInstances, failureDetector, deploymentConfig.RemoteScope(remoteAddresses)))

          case None ⇒ // check for 'cluster' config section

            // --------------------------------
            // akka.actor.deployment.<address>.cluster
            // --------------------------------
            addressConfig.getSection("cluster") match {
              case None ⇒
                Some(Deploy(address, recipe, router, nrOfInstances, NoOpFailureDetector, LocalScope)) // deploy locally

              case Some(clusterConfig) ⇒

                // --------------------------------
                // akka.actor.deployment.<address>.cluster.preferred-nodes
                // --------------------------------

                val preferredNodes = clusterConfig.getList("preferred-nodes") match {
                  case Nil ⇒ Nil
                  case homes ⇒
                    def raiseHomeConfigError() = throw new ConfigurationException(
                      "Config option [" + addressPath +
                        ".cluster.preferred-nodes] needs to be a list with elements on format\n'host:<hostname>', 'ip:<ip address>' or 'node:<node name>', was [" +
                        homes + "]")

                    homes map { home ⇒
                      if (!(home.startsWith("host:") || home.startsWith("node:") || home.startsWith("ip:"))) raiseHomeConfigError()

                      val tokenizer = new java.util.StringTokenizer(home, ":")
                      val protocol = tokenizer.nextElement
                      val address = tokenizer.nextElement.asInstanceOf[String]

                      protocol match {
                        //case "host" ⇒ Host(address)
                        case "node" ⇒ Node(address)
                        //case "ip"   ⇒ IP(address)
                        case _      ⇒ raiseHomeConfigError()
                      }
                    }
                }

                // --------------------------------
                // akka.actor.deployment.<address>.cluster.replication
                // --------------------------------
                clusterConfig.getSection("replication") match {
                  case None ⇒
                    Some(Deploy(address, recipe, router, nrOfInstances, failureDetector, deploymentConfig.ClusterScope(preferredNodes, Transient)))

                  case Some(replicationConfig) ⇒
                    val storage = replicationConfig.getString("storage", "transaction-log") match {
                      case "transaction-log" ⇒ TransactionLog
                      case "data-grid"       ⇒ DataGrid
                      case unknown ⇒
                        throw new ConfigurationException("Config option [" + addressPath +
                          ".cluster.replication.storage] needs to be either [\"transaction-log\"] or [\"data-grid\"] - was [" +
                          unknown + "]")
                    }
                    val strategy = replicationConfig.getString("strategy", "write-through") match {
                      case "write-through" ⇒ WriteThrough
                      case "write-behind"  ⇒ WriteBehind
                      case unknown ⇒
                        throw new ConfigurationException("Config option [" + addressPath +
                          ".cluster.replication.strategy] needs to be either [\"write-through\"] or [\"write-behind\"] - was [" +
                          unknown + "]")
                    }
                    Some(Deploy(address, recipe, router, nrOfInstances, failureDetector, deploymentConfig.ClusterScope(preferredNodes, Replication(storage, strategy))))
                }
            }
        }
    }
  }

  private[akka] def throwDeploymentBoundException(deployment: Deploy): Nothing = {
    val e = new DeploymentAlreadyBoundException("Address [" + deployment.address + "] already bound to [" + deployment + "]")
    EventHandler.error(e, this, e.getMessage)
    throw e
  }

  private[akka] def thrownNoDeploymentBoundException(address: String): Nothing = {
    val e = new NoDeploymentBoundException("Address [" + address + "] is not bound to a deployment")
    EventHandler.error(e, this, e.getMessage)
    throw e
  }
}

/**
 * Simple local deployer, only for internal use.
 *
 * @author <a href="http://jonasboner.com">Jonas Bon&#233;r</a>
 */
object LocalDeployer extends ActorDeployer {
  private val deployments = new ConcurrentHashMap[String, Deploy]

  private[akka] def init(deployments: Seq[Deploy]) {
    deployments foreach (deploy(_)) // deploy
  }

  private[akka] def shutdown() {
    deployments.clear() //TODO do something else/more?
  }

  private[akka] def deploy(deployment: Deploy) {
    deployments.putIfAbsent(deployment.address, deployment)
  }

  private[akka] def lookupDeploymentFor(address: String): Option[Deploy] = Option(deployments.get(address))
}

class DeploymentException private[akka] (message: String) extends AkkaException(message)
class DeploymentAlreadyBoundException private[akka] (message: String) extends AkkaException(message)
class NoDeploymentBoundException private[akka] (message: String) extends AkkaException(message)<|MERGE_RESOLUTION|>--- conflicted
+++ resolved
@@ -10,15 +10,9 @@
 
 import akka.event.EventHandler
 import akka.actor.DeploymentConfig._
-<<<<<<< HEAD
 import akka.{ AkkaException, AkkaApplication }
 import akka.config.{ Configuration, ConfigurationException }
-=======
 import akka.util.Duration
-import akka.util.ReflectiveAccess._
-import akka.AkkaException
-import akka.config.{ Configuration, ConfigurationException, Config }
->>>>>>> 963ea0d9
 
 trait ActorDeployer {
   private[akka] def init(deployments: Seq[Deploy]): Unit
@@ -197,7 +191,7 @@
 
                   case "bannage-period.time-to-ban" ⇒
                     failureDetectorConfig.getSection("bannage-period") map { section ⇒
-                      val timeToBan = Duration(section.getInt("time-to-ban", 60), Config.TIME_UNIT)
+                      val timeToBan = Duration(section.getInt("time-to-ban", 60), application.AkkaConfig.DefaultTimeUnit)
                       BannagePeriodFailureDetector(timeToBan)
                     }
 
