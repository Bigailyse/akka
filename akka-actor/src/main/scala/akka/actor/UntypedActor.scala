/**
 * Copyright (C) 2009-2011 Scalable Solutions AB <http://scalablesolutions.se>
 */

package akka.actor

import akka.japi.{Creator, Procedure}

/**
 * Subclass this abstract class to create a MDB-style untyped actor.
 * <p/>
 * This class is meant to be used from Java.
 * <p/>
 * Here is an example on how to create and use an UntypedActor:
 * <pre>
 *  public class SampleUntypedActor extends UntypedActor {
 *    public void onReceive(Object message) throws Exception {
 *      if (message instanceof String) {
 *        String msg = (String)message;
 *
 *        if (msg.equals("UseReply")) {
 *          // Reply to original sender of message using the 'replyUnsafe' method
 *          getContext().replyUnsafe(msg + ":" + getContext().getUuid());
 *
 *        } else if (msg.equals("UseSender") && getContext().getSender().isDefined()) {
 *          // Reply to original sender of message using the sender reference
 *          // also passing along my own reference (the context)
 *          getContext().getSender().get().sendOneWay(msg, context);
 *
 *        } else if (msg.equals("UseSenderFuture") && getContext().getSenderFuture().isDefined()) {
 *          // Reply to original sender of message using the sender future reference
 *          getContext().getSenderFuture().get().completeWithResult(msg);
 *
 *        } else if (msg.equals("SendToSelf")) {
 *          // Send message to the actor itself recursively
 *          getContext().sendOneWay(msg)
 *
 *        } else if (msg.equals("ForwardMessage")) {
<<<<<<< HEAD
 *          // Retreive an actor from the ActorRegistry by ID and get an ActorRef back
 *          ActorRef actorRef = Actor.registry.local.actorsFor("some-actor-id").head();
=======
 *          // Retrieve an actor from the ActorRegistry by ID and get an ActorRef back
 *          ActorRef actorRef = Actor.registry.actorsFor("some-actor-id").head();
>>>>>>> 9706d17a
 *
 *        } else throw new IllegalArgumentException("Unknown message: " + message);
 *      } else throw new IllegalArgumentException("Unknown message: " + message);
 *    }
 *
 *    public static void main(String[] args) {
 *      ActorRef actor = Actors.actorOf(SampleUntypedActor.class);
 *      actor.start();
 *      actor.sendOneWay("SendToSelf");
 *      actor.stop();
 *    }
 *  }
 * </pre>
 *
 * @author <a href="http://jonasboner.com">Jonas Bon&#233;r</a>
 */
abstract class UntypedActor extends Actor {

  /**
   * To be implemented by concrete UntypedActor. Defines the message handler.
   */
  @throws(classOf[Exception])
  def onReceive(message: Any): Unit

  /**
   * Returns the 'self' reference with the API.
   */
  def getContext(): ActorRef = self

  /**
   * Returns the 'self' reference with the API.
   */
  def context(): ActorRef    = self

  /**
   * Java API for become
   */
  def become(behavior: Procedure[Any]):Unit = become(behavior,false)

  /*
   * Java API for become with optional discardOld
   */
  def become(behavior: Procedure[Any], discardOld: Boolean): Unit =
    super.become({ case msg => behavior.apply(msg) }, discardOld)

  /**
   * User overridable callback.
   * <p/>
   * Is called when an Actor is started by invoking 'actor.start()'.
   */
  override def preStart {}

  /**
   * User overridable callback.
   * <p/>
   * Is called when 'actor.stop()' is invoked.
   */
  override def postStop {}

  /**
   * User overridable callback.
   * <p/>
   * Is called on a crashed Actor right BEFORE it is restarted to allow clean up of resources before Actor is terminated.
   */
  override def preRestart(reason: Throwable) {}

  /**
   * User overridable callback.
   * <p/>
   * Is called right AFTER restart on the newly created Actor to allow reinitialization after an Actor crash.
   */
  override def postRestart(reason: Throwable) {}

  /**
   * User overridable callback.
   * <p/>
   * Is called when a message isn't handled by the current behavior of the actor
   * by default it throws an UnhandledMessageException
   */
  override def unhandled(msg: Any) {
    throw new UnhandledMessageException(msg, self)
  }

  final protected def receive = {
    case msg => onReceive(msg)
  }
}

/**
 * Factory closure for an UntypedActor, to be used with 'Actors.actorOf(factory)'.
 *
 * @author <a href="http://jonasboner.com">Jonas Bon&#233;r</a>
 */
trait UntypedActorFactory extends Creator[Actor]<|MERGE_RESOLUTION|>--- conflicted
+++ resolved
@@ -36,13 +36,8 @@
  *          getContext().sendOneWay(msg)
  *
  *        } else if (msg.equals("ForwardMessage")) {
-<<<<<<< HEAD
  *          // Retreive an actor from the ActorRegistry by ID and get an ActorRef back
  *          ActorRef actorRef = Actor.registry.local.actorsFor("some-actor-id").head();
-=======
- *          // Retrieve an actor from the ActorRegistry by ID and get an ActorRef back
- *          ActorRef actorRef = Actor.registry.actorsFor("some-actor-id").head();
->>>>>>> 9706d17a
  *
  *        } else throw new IllegalArgumentException("Unknown message: " + message);
  *      } else throw new IllegalArgumentException("Unknown message: " + message);
