/**
 * Copyright (C) 2009-2012 Typesafe Inc. <http://www.typesafe.com>
 */
package akka.routing

import com.typesafe.config.ConfigFactory
import akka.actor.ActorContext
import akka.actor.ActorRef
import akka.actor.ActorSystemImpl
import akka.actor.Deploy
import akka.actor.InternalActorRef
import akka.actor.Props
import akka.ConfigurationException
import akka.remote.RemoteScope
import akka.actor.AddressFromURIString
import akka.actor.SupervisorStrategy
import akka.actor.Address
import scala.collection.JavaConverters._
import java.util.concurrent.atomic.AtomicInteger
import java.lang.IllegalStateException

/**
 * [[akka.routing.RouterConfig]] implementation for remote deployment on defined
 * target nodes. Delegates other duties to the local [[akka.routing.RouterConfig]],
 * which makes it possible to mix this with the built-in routers such as
 * [[akka.routing.RoundRobinRouter]] or custom routers.
 */
case class RemoteRouterConfig(local: RouterConfig, nodes: Iterable[Address]) extends RouterConfig {

  def this(local: RouterConfig, nodes: java.lang.Iterable[Address]) = this(local, nodes.asScala)
  def this(local: RouterConfig, nodes: Array[Address]) = this(local, nodes: Iterable[Address])

  override def createRouteeProvider(context: ActorContext, routeeProps: Props) =
    new RemoteRouteeProvider(nodes, context, routeeProps, resizer)

  override def createRoute(routeeProvider: RouteeProvider): Route = {
    local.createRoute(routeeProvider)
  }

  override def createActor(): Router = local.createActor()

  override def supervisorStrategy: SupervisorStrategy = local.supervisorStrategy

  override def routerDispatcher: String = local.routerDispatcher

  override def resizer: Option[Resizer] = local.resizer

  override def withFallback(other: RouterConfig): RouterConfig = other match {
    case RemoteRouterConfig(local: RemoteRouterConfig, nodes) ⇒ throw new IllegalStateException(
      "RemoteRouterConfig is not allowed to wrap a RemoteRouterConfig")
    case RemoteRouterConfig(local, nodes) ⇒ copy(local = this.local.withFallback(local))
    case _                                ⇒ copy(local = this.local.withFallback(other))
  }
}

/**
 * Factory and registry for routees of the router.
 * Deploys new routees on the specified `nodes`, round-robin.
 *
 * Routee paths may not be combined with remote target nodes.
 */
class RemoteRouteeProvider(nodes: Iterable[Address], _context: ActorContext, _routeeProps: Props, _resizer: Option[Resizer])
  extends RouteeProvider(_context, _routeeProps, _resizer) {

  if (nodes.isEmpty) throw new ConfigurationException("Must specify list of remote target.nodes for [%s]"
    format context.self.path.toString)

  // need this iterator as instance variable since Resizer may call createRoutees several times
  private val nodeAddressIter: Iterator[Address] = Stream.continually(nodes).flatten.iterator
  // need this counter as instance variable since Resizer may call createRoutees several times
  private val childNameCounter = new AtomicInteger

<<<<<<< HEAD
  override def registerRouteesFor(paths: Iterable[String]): Unit =
    throw new ConfigurationException("Remote target.nodes can not be combined with routees for [%s]"
      format context.self.path.toString)

  override def createRoutees(nrOfInstances: Int): Unit = {
    val impl = context.system.asInstanceOf[ActorSystemImpl] //TODO ticket #1559
    val refs = IndexedSeq.empty[ActorRef] ++ (for (i ← 1 to nrOfInstances) yield {
      val name = "c" + i
      val deploy = Deploy("", ConfigFactory.empty(), routeeProps.routerConfig, RemoteScope(nodeAddressIter.next))
      impl.provider.actorOf(impl, routeeProps, context.self.asInstanceOf[InternalActorRef], context.self.path / name,
        systemService = false, Some(deploy), lookupDeploy = false, async = false)
    })
    registerRoutees(refs)
  }
=======
  override def createRoutees(props: Props, nrOfInstances: Int, routees: Iterable[String]): IndexedSeq[ActorRef] =
    (nrOfInstances, routees, nodes) match {
      case (_, _, Nil) ⇒ throw new ConfigurationException("Must specify list of remote target.nodes for [%s]"
        format context.self.path.toString)

      case (n, Nil, ys) ⇒
        val impl = context.system.asInstanceOf[ActorSystemImpl] //TODO ticket #1559
        IndexedSeq.empty[ActorRef] ++ (for (i ← 1 to nrOfInstances) yield {
          val name = "c" + childNameCounter.incrementAndGet
          val deploy = Deploy("", ConfigFactory.empty(), props.routerConfig, RemoteScope(nodeAddressIter.next))
          impl.provider.actorOf(impl, props, context.self.asInstanceOf[InternalActorRef], context.self.path / name,
            systemService = false, Some(deploy), lookupDeploy = false, async = false)
        })

      case (_, xs, _) ⇒ throw new ConfigurationException("Remote target.nodes can not be combined with routees for [%s]"
        format context.self.path.toString)
    }
>>>>>>> 39700691
}
<|MERGE_RESOLUTION|>--- conflicted
+++ resolved
@@ -70,7 +70,6 @@
   // need this counter as instance variable since Resizer may call createRoutees several times
   private val childNameCounter = new AtomicInteger
 
-<<<<<<< HEAD
   override def registerRouteesFor(paths: Iterable[String]): Unit =
     throw new ConfigurationException("Remote target.nodes can not be combined with routees for [%s]"
       format context.self.path.toString)
@@ -78,30 +77,11 @@
   override def createRoutees(nrOfInstances: Int): Unit = {
     val impl = context.system.asInstanceOf[ActorSystemImpl] //TODO ticket #1559
     val refs = IndexedSeq.empty[ActorRef] ++ (for (i ← 1 to nrOfInstances) yield {
-      val name = "c" + i
+      val name = "c" + childNameCounter.incrementAndGet
       val deploy = Deploy("", ConfigFactory.empty(), routeeProps.routerConfig, RemoteScope(nodeAddressIter.next))
       impl.provider.actorOf(impl, routeeProps, context.self.asInstanceOf[InternalActorRef], context.self.path / name,
         systemService = false, Some(deploy), lookupDeploy = false, async = false)
     })
     registerRoutees(refs)
   }
-=======
-  override def createRoutees(props: Props, nrOfInstances: Int, routees: Iterable[String]): IndexedSeq[ActorRef] =
-    (nrOfInstances, routees, nodes) match {
-      case (_, _, Nil) ⇒ throw new ConfigurationException("Must specify list of remote target.nodes for [%s]"
-        format context.self.path.toString)
-
-      case (n, Nil, ys) ⇒
-        val impl = context.system.asInstanceOf[ActorSystemImpl] //TODO ticket #1559
-        IndexedSeq.empty[ActorRef] ++ (for (i ← 1 to nrOfInstances) yield {
-          val name = "c" + childNameCounter.incrementAndGet
-          val deploy = Deploy("", ConfigFactory.empty(), props.routerConfig, RemoteScope(nodeAddressIter.next))
-          impl.provider.actorOf(impl, props, context.self.asInstanceOf[InternalActorRef], context.self.path / name,
-            systemService = false, Some(deploy), lookupDeploy = false, async = false)
-        })
-
-      case (_, xs, _) ⇒ throw new ConfigurationException("Remote target.nodes can not be combined with routees for [%s]"
-        format context.self.path.toString)
-    }
->>>>>>> 39700691
 }
