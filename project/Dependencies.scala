--- conflicted
+++ resolved
@@ -37,19 +37,9 @@
   val Versions = Seq(
     crossScalaVersions := Seq(scala212Version, scala213Version),
     scalaVersion := System.getProperty("akka.build.scalaVersion", crossScalaVersions.value.head),
-<<<<<<< HEAD
-    scalaCheckVersion := sys.props.get("akka.build.scalaCheckVersion").getOrElse("1.14.2"),
+    scalaCheckVersion := sys.props.get("akka.build.scalaCheckVersion").getOrElse("1.14.3"),
     scalaTestVersion := "3.1.0",
     scalaTestPlusVersion := "3.1.0.0",
-=======
-    scalaCheckVersion := sys.props.get("akka.build.scalaCheckVersion").getOrElse("1.14.3"),
-    scalaTestVersion := {
-      CrossVersion.partialVersion(scalaVersion.value) match {
-        case Some((2, n)) if n >= 13 => "3.0.8"
-        case _                       => "3.0.7"
-      }
-    },
->>>>>>> a1d9487e
     java8CompatVersion := {
       CrossVersion.partialVersion(scalaVersion.value) match {
         // java8-compat is only used in a couple of places for 2.13,
