 /*---------------------------------------------------------------------------\
| Copyright (C) 2009-2010 Scalable Solutions AB <http://scalablesolutions.se> |
\---------------------------------------------------------------------------*/

import com.weiglewilczek.bnd4sbt.BNDPlugin
import java.io.File
import java.util.jar.Attributes
import java.util.jar.Attributes.Name._
import sbt._
import sbt.CompileOrder._
import spde._

class AkkaParentProject(info: ProjectInfo) extends DefaultProject(info) {

  // -------------------------------------------------------------------------------------------------------------------
  // Compile settings
  // -------------------------------------------------------------------------------------------------------------------

  override def compileOptions = super.compileOptions ++
    Seq("-deprecation",
        "-Xmigration",
        "-Xcheckinit",
        "-Xstrict-warnings",
        "-Xwarninit",
        "-encoding", "utf8")
        .map(x => CompileOption(x))
  override def javaCompileOptions = JavaCompileOption("-Xlint:unchecked") :: super.javaCompileOptions.toList

  // -------------------------------------------------------------------------------------------------------------------
  // Deploy/dist settings
  // -------------------------------------------------------------------------------------------------------------------

  lazy val deployPath = info.projectPath / "deploy"
  lazy val distPath = info.projectPath / "dist"
  def distName = "%s_%s-%s.zip".format(name, buildScalaVersion, version)
  lazy val dist = zipTask(allArtifacts, "dist", distName) dependsOn (`package`) describedAs("Zips up the distribution.")

  // -------------------------------------------------------------------------------------------------------------------
  // All repositories *must* go here! See ModuleConigurations below.
  // -------------------------------------------------------------------------------------------------------------------

  object Repositories {
    lazy val AkkaRepo             = MavenRepository("Akka Repository", "http://scalablesolutions.se/akka/repository")
    lazy val CodehausRepo         = MavenRepository("Codehaus Repo", "http://repository.codehaus.org")
    lazy val EmbeddedRepo         = MavenRepository("Embedded Repo", (info.projectPath / "embedded-repo").asURL.toString)
    lazy val FusesourceSnapshotRepo = MavenRepository("Fusesource Snapshots", "http://repo.fusesource.com/nexus/content/repositories/snapshots")
    lazy val GuiceyFruitRepo      = MavenRepository("GuiceyFruit Repo", "http://guiceyfruit.googlecode.com/svn/repo/releases/")
    lazy val JBossRepo            = MavenRepository("JBoss Repo", "https://repository.jboss.org/nexus/content/groups/public/")
    lazy val JavaNetRepo          = MavenRepository("java.net Repo", "http://download.java.net/maven/2")
    lazy val SonatypeSnapshotRepo = MavenRepository("Sonatype OSS Repo", "http://oss.sonatype.org/content/repositories/releases")
    lazy val SunJDMKRepo          = MavenRepository("Sun JDMK Repo", "http://wp5.e-taxonomy.eu/cdmlib/mavenrepo")
<<<<<<< HEAD
    lazy val CasbahRepoSnapshots  = MavenRepository("Casbah Snapshot Repo", "http://repo.bumnetworks.com/snapshots/")
    lazy val CasbahRepoReleases   = MavenRepository("Casbah Snapshot Repo", "http://repo.bumnetworks.com/releases/")
    lazy val ZookeeperRepo        = MavenRepository("Zookeeper Repo", "http://lilycms.org/maven/maven2/deploy/")
=======
    lazy val CasbahRepoReleases   = MavenRepository("Casbah Release Repo", "http://repo.bumnetworks.com/releases")
>>>>>>> e976457b
  }

  // -------------------------------------------------------------------------------------------------------------------
  // ModuleConfigurations
  // Every dependency that cannot be resolved from the built-in repositories (Maven Central and Scala Tools Releases)
  // must be resolved from a ModuleConfiguration. This will result in a significant acceleration of the update action.
  // Therefore, if repositories are defined, this must happen as def, not as val.
  // -------------------------------------------------------------------------------------------------------------------

  import Repositories._
  lazy val atmosphereModuleConfig  = ModuleConfiguration("org.atmosphere", SonatypeSnapshotRepo)
  lazy val jettyModuleConfig       = ModuleConfiguration("org.eclipse.jetty", sbt.DefaultMavenRepository)
  lazy val guiceyFruitModuleConfig = ModuleConfiguration("org.guiceyfruit", GuiceyFruitRepo)
  // lazy val hawtdispatchModuleConfig  = ModuleConfiguration("org.fusesource.hawtdispatch", FusesourceSnapshotRepo)
  lazy val jbossModuleConfig       = ModuleConfiguration("org.jboss", JBossRepo)
  lazy val jdmkModuleConfig        = ModuleConfiguration("com.sun.jdmk", SunJDMKRepo)
  lazy val jmsModuleConfig         = ModuleConfiguration("javax.jms", SunJDMKRepo)
  lazy val jmxModuleConfig         = ModuleConfiguration("com.sun.jmx", SunJDMKRepo)
  lazy val jerseyContrModuleConfig = ModuleConfiguration("com.sun.jersey.contribs", JavaNetRepo)
  lazy val jerseyModuleConfig      = ModuleConfiguration("com.sun.jersey", JavaNetRepo)
  lazy val jgroupsModuleConfig     = ModuleConfiguration("jgroups", JBossRepo)
  lazy val multiverseModuleConfig  = ModuleConfiguration("org.multiverse", CodehausRepo)
  lazy val nettyModuleConfig       = ModuleConfiguration("org.jboss.netty", JBossRepo)
  lazy val scalaTestModuleConfig   = ModuleConfiguration("org.scalatest", ScalaToolsSnapshots)
  lazy val logbackModuleConfig     = ModuleConfiguration("ch.qos.logback",sbt.DefaultMavenRepository)
  lazy val atomikosModuleConfig    = ModuleConfiguration("com.atomikos",sbt.DefaultMavenRepository)
  lazy val casbahRelease           = ModuleConfiguration("com.novus",CasbahRepoReleases)
  lazy val zookeeperRelease        = ModuleConfiguration("org.apache.hadoop.zookeeper",ZookeeperRepo)
  lazy val embeddedRepo            = EmbeddedRepo // This is the only exception, because the embedded repo is fast!

  // -------------------------------------------------------------------------------------------------------------------
  // Versions
  // -------------------------------------------------------------------------------------------------------------------

  lazy val ATMO_VERSION          = "0.6.1"
  lazy val CAMEL_VERSION         = "2.4.0"
  lazy val CASSANDRA_VERSION     = "0.6.1"
  lazy val DISPATCH_VERSION      = "0.7.4"
  lazy val HAWT_DISPATCH_VERSION = "1.0"
  lazy val JACKSON_VERSION       = "1.2.1"
  lazy val JERSEY_VERSION        = "1.2"
  lazy val MULTIVERSE_VERSION    = "0.6.1"
  lazy val SCALATEST_VERSION     = "1.2-for-scala-2.8.0.final-SNAPSHOT"
  lazy val LOGBACK_VERSION       = "0.9.24"
  lazy val SLF4J_VERSION         = "1.6.0"
  lazy val SPRING_VERSION        = "3.0.3.RELEASE"
  lazy val ASPECTWERKZ_VERSION   = "2.2.1"
  lazy val JETTY_VERSION         = "7.1.4.v20100610"

  // -------------------------------------------------------------------------------------------------------------------
  // Dependencies
  // -------------------------------------------------------------------------------------------------------------------

  object Dependencies {

    // Compile

    lazy val annotation = "javax.annotation" % "jsr250-api" % "1.0" % "compile"

    lazy val aopalliance = "aopalliance" % "aopalliance" % "1.0" % "compile"

    lazy val atmo          = "org.atmosphere" % "atmosphere-annotations"     % ATMO_VERSION % "compile"
    lazy val atmo_jbossweb = "org.atmosphere" % "atmosphere-compat-jbossweb" % ATMO_VERSION % "compile"
    lazy val atmo_jersey   = "org.atmosphere" % "atmosphere-jersey"          % ATMO_VERSION % "compile"
    lazy val atmo_runtime  = "org.atmosphere" % "atmosphere-runtime"         % ATMO_VERSION % "compile"
    lazy val atmo_tomcat   = "org.atmosphere" % "atmosphere-compat-tomcat"   % ATMO_VERSION % "compile"
    lazy val atmo_weblogic = "org.atmosphere" % "atmosphere-compat-weblogic" % ATMO_VERSION % "compile"

    lazy val atomikos_transactions     = "com.atomikos" % "transactions"     % "3.2.3" % "compile"
    lazy val atomikos_transactions_api = "com.atomikos" % "transactions-api" % "3.2.3" % "compile"
    lazy val atomikos_transactions_jta = "com.atomikos" % "transactions-jta" % "3.2.3" % "compile"

    lazy val camel_core = "org.apache.camel" % "camel-core" % CAMEL_VERSION % "compile"

    lazy val cassandra = "org.apache.cassandra" % "cassandra" % CASSANDRA_VERSION % "compile"

    lazy val commons_codec = "commons-codec" % "commons-codec" % "1.4" % "compile"

    lazy val commons_io = "commons-io" % "commons-io" % "1.4" % "compile"

    lazy val commons_pool = "commons-pool" % "commons-pool" % "1.5.4" % "compile"

    lazy val configgy = "net.lag" % "configgy" % "2.8.0-1.5.5" % "compile"

    lazy val dispatch_http = "net.databinder" % "dispatch-http_2.8.0" % DISPATCH_VERSION % "compile"
    lazy val dispatch_json = "net.databinder" % "dispatch-json_2.8.0" % DISPATCH_VERSION % "compile"

    lazy val jetty         = "org.eclipse.jetty" % "jetty-server"  % JETTY_VERSION % "compile"
    lazy val jetty_util    = "org.eclipse.jetty" % "jetty-util"    % JETTY_VERSION % "compile"
    lazy val jetty_xml     = "org.eclipse.jetty" % "jetty-xml"     % JETTY_VERSION % "compile"
    lazy val jetty_servlet = "org.eclipse.jetty" % "jetty-servlet" % JETTY_VERSION % "compile"

    lazy val guicey = "org.guiceyfruit" % "guice-all" % "2.0" % "compile"

    lazy val h2_lzf = "voldemort.store.compress" % "h2-lzf" % "1.0" % "compile"

    lazy val hawtdispatch = "org.fusesource.hawtdispatch" % "hawtdispatch-scala" % HAWT_DISPATCH_VERSION % "compile"

    lazy val jackson          = "org.codehaus.jackson" % "jackson-mapper-asl" % JACKSON_VERSION % "compile"
    lazy val jackson_core     = "org.codehaus.jackson" % "jackson-core-asl"   % JACKSON_VERSION % "compile"
    lazy val jackson_core_asl = "org.codehaus.jackson" % "jackson-core-asl"   % JACKSON_VERSION % "compile"

    lazy val jersey         = "com.sun.jersey"          % "jersey-core"   % JERSEY_VERSION % "compile"
    lazy val jersey_json    = "com.sun.jersey"          % "jersey-json"   % JERSEY_VERSION % "compile"
    lazy val jersey_server  = "com.sun.jersey"          % "jersey-server" % JERSEY_VERSION % "compile"
    lazy val jersey_contrib = "com.sun.jersey.contribs" % "jersey-scala"  % JERSEY_VERSION % "compile"

    lazy val jgroups = "jgroups" % "jgroups" % "2.9.0.GA" % "compile"

    lazy val jsr166x = "jsr166x" % "jsr166x" % "1.0" % "compile"

    lazy val jsr250 = "javax.annotation" % "jsr250-api" % "1.0" % "compile"

    lazy val jsr311 = "javax.ws.rs" % "jsr311-api" % "1.1" % "compile"

    lazy val jta_1_1 = "org.apache.geronimo.specs" % "geronimo-jta_1.1_spec" % "1.1.1" % "compile" intransitive

    lazy val mongo = "org.mongodb" % "mongo-java-driver" % "2.0" % "compile"

    lazy val casbah = "com.novus" % "casbah_2.8.0" % "1.0.8.5" % "compile"

    lazy val time = "org.scala-tools" % "time" % "2.8.0-SNAPSHOT-0.2-SNAPSHOT" % "compile"

    lazy val multiverse = "org.multiverse" % "multiverse-alpha" % MULTIVERSE_VERSION % "compile" intransitive

    lazy val netty = "org.jboss.netty" % "netty" % "3.2.2.Final" % "compile"

    lazy val protobuf = "com.google.protobuf" % "protobuf-java" % "2.3.0" % "compile"

    lazy val osgi_core = "org.osgi" % "org.osgi.core" % "4.2.0"

    lazy val rabbit = "com.rabbitmq" % "amqp-client" % "1.8.1" % "compile"

    lazy val redis = "com.redis" % "redisclient" % "2.8.0-2.0" % "compile"

    lazy val sbinary = "sbinary" % "sbinary" % "2.8.0-0.3.1" % "compile"

    lazy val sjson = "sjson.json" % "sjson" % "0.8-SNAPSHOT-2.8.0" % "compile"

    lazy val slf4j       = "org.slf4j" % "slf4j-api"     % SLF4J_VERSION % "compile"

    lazy val logback      = "ch.qos.logback" % "logback-classic" % LOGBACK_VERSION % "compile"
    lazy val logback_core = "ch.qos.logback" % "logback-core" % LOGBACK_VERSION % "compile"

    lazy val spring_beans   = "org.springframework" % "spring-beans"   % SPRING_VERSION % "compile"
    lazy val spring_context = "org.springframework" % "spring-context" % SPRING_VERSION % "compile"

    lazy val stax_api = "javax.xml.stream" % "stax-api" % "1.0-2" % "compile"

    lazy val thrift = "com.facebook" % "thrift" % "r917130" % "compile"

    lazy val werkz      = "org.codehaus.aspectwerkz" % "aspectwerkz-nodeps-jdk5" % ASPECTWERKZ_VERSION % "compile"
    lazy val werkz_core = "org.codehaus.aspectwerkz" % "aspectwerkz-jdk5"        % ASPECTWERKZ_VERSION % "compile"

    lazy val zookeeper  = "org.apache.hadoop.zookeeper" % "zookeeper" % "3.2.2" % "compile"

    lazy val hadoop_core = "org.apache.hadoop" % "hadoop-core" % "0.20.2" % "compile"

    lazy val hbase_core = "org.apache.hbase" % "hbase-core" % "0.20.6" % "compile"

    // Test

    lazy val camel_spring   = "org.apache.camel"       % "camel-spring"        % CAMEL_VERSION     % "test"
    lazy val cassandra_clhm = "org.apache.cassandra"   % "clhm-production"     % CASSANDRA_VERSION % "test"
    lazy val commons_coll   = "commons-collections"    % "commons-collections" % "3.2.1"           % "test"
    lazy val google_coll    = "com.google.collections" % "google-collections"  % "1.0"             % "test"
    lazy val high_scale     = "org.apache.cassandra"   % "high-scale-lib"      % CASSANDRA_VERSION % "test"
    lazy val testJetty      = "org.eclipse.jetty"      % "jetty-server"        % JETTY_VERSION     % "test"
    lazy val testJettyWebApp= "org.eclipse.jetty"      % "jetty-webapp"        % JETTY_VERSION     % "test"

    lazy val junit          = "junit"                  % "junit"               % "4.5"             % "test"
    lazy val mockito        = "org.mockito"            % "mockito-all"         % "1.8.1"           % "test"
    lazy val scalatest      = "org.scalatest"          % "scalatest"           % SCALATEST_VERSION % "test"
    lazy val hadoop_test    = "org.apache.hadoop"      % "hadoop-test"         % "0.20.2"          % "test"
    lazy val hbase_test     = "org.apache.hbase"       % "hbase-test"          % "0.20.6"          % "test"
  }

  // -------------------------------------------------------------------------------------------------------------------
  // Subprojects
  // -------------------------------------------------------------------------------------------------------------------

  lazy val akka_actor       = project("akka-actor", "akka-actor", new AkkaActorProject(_))
  lazy val akka_typed_actor = project("akka-typed-actor", "akka-typed-actor", new AkkaTypedActorProject(_), akka_actor)
  lazy val akka_remote      = project("akka-remote", "akka-remote", new AkkaRemoteProject(_), akka_typed_actor)
  lazy val akka_amqp        = project("akka-amqp", "akka-amqp", new AkkaAMQPProject(_), akka_remote)
  lazy val akka_http        = project("akka-http", "akka-http", new AkkaHttpProject(_), akka_remote, akka_camel)
  lazy val akka_camel       = project("akka-camel", "akka-camel", new AkkaCamelProject(_), akka_remote)
  lazy val akka_persistence = project("akka-persistence", "akka-persistence", new AkkaPersistenceParentProject(_))
  lazy val akka_spring      = project("akka-spring", "akka-spring", new AkkaSpringProject(_), akka_remote, akka_camel)
  lazy val akka_jta         = project("akka-jta", "akka-jta", new AkkaJTAProject(_), akka_remote)
  lazy val akka_kernel      = project("akka-kernel", "akka-kernel", new AkkaKernelProject(_),
                                       akka_remote, akka_jta, akka_http, akka_spring, akka_camel, akka_persistence, akka_amqp)
  lazy val akka_osgi        = project("akka-osgi", "akka-osgi", new AkkaOSGiParentProject(_))
  lazy val akka_samples     = project("akka-samples", "akka-samples", new AkkaSamplesParentProject(_))

  // -------------------------------------------------------------------------------------------------------------------
  // Miscellaneous
  // -------------------------------------------------------------------------------------------------------------------

  override def mainClass = Some("se.scalablesolutions.akka.kernel.Main")

  override def packageOptions =
    manifestClassPath.map(cp => ManifestAttributes(
      (Attributes.Name.CLASS_PATH, cp),
      (IMPLEMENTATION_TITLE, "Akka"),
      (IMPLEMENTATION_URL, "http://akkasource.org"),
      (IMPLEMENTATION_VENDOR, "The Akka Project")
    )).toList :::
    getMainClass(false).map(MainClass(_)).toList

  // create a manifest with all akka jars and dependency jars on classpath
  override def manifestClassPath = Some(allArtifacts.getFiles
    .filter(_.getName.endsWith(".jar"))
    .filter(!_.getName.contains("servlet_2.4"))
    .filter(!_.getName.contains("scala-library"))
    .map("lib_managed/scala_%s/compile/".format(buildScalaVersion) + _.getName)
    .mkString(" ") +
    " config/" +
    " scala-library.jar" +
    " dist/akka-actor_%s-%s.jar".format(buildScalaVersion, version) +
    " dist/akka-typed-actor_%s-%s.jar".format(buildScalaVersion, version) +
    " dist/akka-remote_%s-%s.jar".format(buildScalaVersion, version) +
    " dist/akka-http_%s-%s.jar".format(buildScalaVersion, version) +
    " dist/akka-camel_%s-%s.jar".format(buildScalaVersion, version) +
    " dist/akka-amqp_%s-%s.jar".format(buildScalaVersion, version) +
    " dist/akka-persistence-common_%s-%s.jar".format(buildScalaVersion, version) +
    " dist/akka-persistence-redis_%s-%s.jar".format(buildScalaVersion, version) +
    " dist/akka-persistence-mongo_%s-%s.jar".format(buildScalaVersion, version) +
    " dist/akka-persistence-cassandra_%s-%s.jar".format(buildScalaVersion, version) +
    " dist/akka-kernel_%s-%s.jar".format(buildScalaVersion, version) +
    " dist/akka-spring_%s-%s.jar".format(buildScalaVersion, version) +
    " dist/akka-jta_%s-%s.jar".format(buildScalaVersion, version)
    )

  //Exclude slf4j1.5.11 from the classpath, it's conflicting...
  override def fullClasspath(config: Configuration): PathFinder = {
    super.fullClasspath(config) ---
    (super.fullClasspath(config) ** "slf4j*1.5.11.jar")
  }

  override def mainResources = super.mainResources +++
          (info.projectPath / "config").descendentsExcept("*", "logback-test.xml")

  override def runClasspath = super.runClasspath +++ "config"

  // ------------------------------------------------------------
  // publishing
  override def managedStyle = ManagedStyle.Maven
  //override def defaultPublishRepository = Some(Resolver.file("maven-local", Path.userHome / ".m2" / "repository" asFile))
  val publishTo = Resolver.file("maven-local", Path.userHome / ".m2" / "repository" asFile)

  val sourceArtifact = Artifact(artifactID, "sources", "jar", Some("sources"), Nil, None)
  val docsArtifact = Artifact(artifactID, "docs", "jar", Some("docs"), Nil, None)

  // Credentials(Path.userHome / ".akka_publish_credentials", log)

  //override def documentOptions = encodingUtf8.map(SimpleDocOption(_))
  override def packageDocsJar = defaultJarPath("-docs.jar")
  override def packageSrcJar= defaultJarPath("-sources.jar")
  override def packageToPublishActions = super.packageToPublishActions ++ Seq(packageDocs, packageSrc)

  override def pomExtra =
    <inceptionYear>2009</inceptionYear>
    <url>http://akkasource.org</url>
    <organization>
      <name>Scalable Solutions AB</name>
      <url>http://scalablesolutions.se</url>
    </organization>
    <licenses>
      <license>
        <name>Apache 2</name>
        <url>http://www.apache.org/licenses/LICENSE-2.0.txt</url>
        <distribution>repo</distribution>
      </license>
    </licenses>

  // publish to local mvn
  import Process._
  lazy val publishLocalMvn = runMvnInstall
  def runMvnInstall = task {
    for (absPath <- akkaArtifacts.getPaths) {
      val artifactRE = """(.*)/dist/(.*)-(.*).jar""".r
      val artifactRE(path, artifactId, artifactVersion) = absPath
      val command = "mvn install:install-file" +
                    " -Dfile=" + absPath +
                    " -DgroupId=se.scalablesolutions.akka" +
                    " -DartifactId=" + artifactId +
                    " -Dversion=" + version +
                    " -Dpackaging=jar -DgeneratePom=true"
      command ! log
    }
    None
  } dependsOn(dist) describedAs("Run mvn install for artifacts in dist.")

  // -------------------------------------------------------------------------------------------------------------------
  // akka-actor subproject
  // -------------------------------------------------------------------------------------------------------------------

  class AkkaActorProject(info: ProjectInfo) extends AkkaDefaultProject(info, distPath) {
    val configgy      = Dependencies.configgy
    val hawtdispatch  = Dependencies.hawtdispatch
    val multiverse    = Dependencies.multiverse
    val jsr166x       = Dependencies.jsr166x
    val slf4j         = Dependencies.slf4j
    val logback       = Dependencies.logback
    val logback_core  = Dependencies.logback_core

    // testing
    val junit     = Dependencies.junit
    val scalatest = Dependencies.scalatest
  }

  // -------------------------------------------------------------------------------------------------------------------
  // akka-typed-actor subproject
  // -------------------------------------------------------------------------------------------------------------------

  class AkkaTypedActorProject(info: ProjectInfo) extends AkkaDefaultProject(info, distPath) {
    val aopalliance   = Dependencies.aopalliance
    val werkz         = Dependencies.werkz
    val werkz_core    = Dependencies.werkz_core
    val guicey        = Dependencies.guicey

    // testing
    val junit     = Dependencies.junit
    val scalatest = Dependencies.scalatest
  }

  // -------------------------------------------------------------------------------------------------------------------
  // akka-remote subproject
  // -------------------------------------------------------------------------------------------------------------------

  class AkkaRemoteProject(info: ProjectInfo) extends AkkaDefaultProject(info, distPath) {
    val commons_codec = Dependencies.commons_codec
    val commons_io    = Dependencies.commons_io
    val dispatch_http = Dependencies.dispatch_http
    val dispatch_json = Dependencies.dispatch_json
    val guicey        = Dependencies.guicey
    val h2_lzf        = Dependencies.h2_lzf
    val jackson       = Dependencies.jackson
    val jackson_core  = Dependencies.jackson_core
    val jgroups       = Dependencies.jgroups
    val jta_1_1       = Dependencies.jta_1_1
    val netty         = Dependencies.netty
    val protobuf      = Dependencies.protobuf
    val sbinary       = Dependencies.sbinary
    val sjson         = Dependencies.sjson

    // testing
    val junit     = Dependencies.junit
    val scalatest = Dependencies.scalatest

    override def bndImportPackage = "javax.transaction;version=1.1" :: super.bndImportPackage.toList
  }

  // -------------------------------------------------------------------------------------------------------------------
  // akka-amqp subproject
  // -------------------------------------------------------------------------------------------------------------------

  class AkkaAMQPProject(info: ProjectInfo) extends AkkaDefaultProject(info, distPath) {
    val commons_io = Dependencies.commons_io
    val rabbit     = Dependencies.rabbit
    val protobuf      = Dependencies.protobuf

    // testing
    val junit      = Dependencies.junit
    val multiverse = Dependencies.multiverse
    val scalatest  = Dependencies.scalatest
  }

  // -------------------------------------------------------------------------------------------------------------------
  // akka-http subproject
  // -------------------------------------------------------------------------------------------------------------------

  class AkkaHttpProject(info: ProjectInfo) extends AkkaDefaultProject(info, distPath) {
    val annotation       = Dependencies.annotation
    val atmo             = Dependencies.atmo
    val atmo_jbossweb    = Dependencies.atmo_jbossweb
    val atmo_jersey      = Dependencies.atmo_jersey
    val atmo_runtime     = Dependencies.atmo_runtime
    val atmo_tomcat      = Dependencies.atmo_tomcat
    val atmo_weblogic    = Dependencies.atmo_weblogic
    val jetty            = Dependencies.jetty
    val jetty_util       = Dependencies.jetty_util
    val jetty_xml        = Dependencies.jetty_xml
    val jetty_servlet    = Dependencies.jetty_servlet
    val jackson_core_asl = Dependencies.jackson_core_asl
    val jersey           = Dependencies.jersey
    val jersey_contrib   = Dependencies.jersey_contrib
    val jersey_json      = Dependencies.jersey_json
    val jersey_server    = Dependencies.jersey_server
    val jsr311           = Dependencies.jsr311
    val stax_api         = Dependencies.stax_api

    // testing
    val junit     = Dependencies.junit
    val mockito   = Dependencies.mockito
    val scalatest = Dependencies.scalatest
  }

  // -------------------------------------------------------------------------------------------------------------------
  // akka-camel subproject
  // -------------------------------------------------------------------------------------------------------------------

  class AkkaCamelProject(info: ProjectInfo) extends AkkaDefaultProject(info, distPath) {
    val camel_core = Dependencies.camel_core
  }

  // -------------------------------------------------------------------------------------------------------------------
  // akka-persistence subproject
  // -------------------------------------------------------------------------------------------------------------------

  class AkkaPersistenceParentProject(info: ProjectInfo) extends ParentProject(info) {
    lazy val akka_persistence_common = project("akka-persistence-common", "akka-persistence-common",
      new AkkaPersistenceCommonProject(_), akka_remote)
    lazy val akka_persistence_redis = project("akka-persistence-redis", "akka-persistence-redis",
      new AkkaRedisProject(_), akka_persistence_common)
    lazy val akka_persistence_mongo = project("akka-persistence-mongo", "akka-persistence-mongo",
      new AkkaMongoProject(_), akka_persistence_common)
    lazy val akka_persistence_cassandra = project("akka-persistence-cassandra", "akka-persistence-cassandra",
      new AkkaCassandraProject(_), akka_persistence_common)
    lazy val akka_persistence_hbase = project("akka-persistence-hbase", "akka-persistence-hbase",
      new AkkaHbaseProject(_), akka_persistence_common)
  }

  // -------------------------------------------------------------------------------------------------------------------
  // akka-persistence-common subproject
  // -------------------------------------------------------------------------------------------------------------------

  class AkkaPersistenceCommonProject(info: ProjectInfo) extends AkkaDefaultProject(info, distPath) {
    val commons_pool = Dependencies.commons_pool
    val thrift       = Dependencies.thrift
  }

  // -------------------------------------------------------------------------------------------------------------------
  // akka-persistence-redis subproject
  // -------------------------------------------------------------------------------------------------------------------

  class AkkaRedisProject(info: ProjectInfo) extends AkkaDefaultProject(info, distPath) {
    val commons_codec = Dependencies.commons_codec
    val redis         = Dependencies.redis

    override def testOptions = TestFilter((name: String) => name.endsWith("Test")) :: Nil
  }

  // -------------------------------------------------------------------------------------------------------------------
  // akka-persistence-mongo subproject
  // -------------------------------------------------------------------------------------------------------------------

  class AkkaMongoProject(info: ProjectInfo) extends AkkaDefaultProject(info, distPath) {
    val mongo = Dependencies.mongo
    val casbah = Dependencies.casbah

    override def testOptions = TestFilter((name: String) => name.endsWith("Test")) :: Nil
  }

  // -------------------------------------------------------------------------------------------------------------------
  // akka-persistence-cassandra subproject
  // -------------------------------------------------------------------------------------------------------------------

  class AkkaCassandraProject(info: ProjectInfo) extends AkkaDefaultProject(info, distPath) {
    val cassandra   = Dependencies.cassandra

    // testing
    val cassandra_clhm = Dependencies.cassandra_clhm
    val commons_coll   = Dependencies.commons_coll
    val google_coll    = Dependencies.google_coll
    val high_scale     = Dependencies.high_scale

    override def testOptions = TestFilter((name: String) => name.endsWith("Test")) :: Nil
  }

  // -------------------------------------------------------------------------------------------------------------------
  // akka-persistence-hbase subproject
  // -------------------------------------------------------------------------------------------------------------------

  class AkkaHbaseProject(info: ProjectInfo) extends AkkaDefaultProject(info, distPath) {
    val zookeeper   = Dependencies.zookeeper
    val hadoop_core = Dependencies.hadoop_core

    // testing
    val hadoop_test = Dependencies.hadoop_test
    val hbase_test  = Dependencies.hbase_test
    
    override def testOptions = TestFilter((name: String) => name.endsWith("Test")) :: Nil
  }

  // -------------------------------------------------------------------------------------------------------------------
  // akka-kernel subproject
  // -------------------------------------------------------------------------------------------------------------------

  class AkkaKernelProject(info: ProjectInfo) extends AkkaDefaultProject(info, distPath)

  // -------------------------------------------------------------------------------------------------------------------
  // akka-spring subproject
  // -------------------------------------------------------------------------------------------------------------------

  class AkkaSpringProject(info: ProjectInfo) extends AkkaDefaultProject(info, distPath) {
    val spring_beans   = Dependencies.spring_beans
    val spring_context = Dependencies.spring_context

    // testing
    val camel_spring = Dependencies.camel_spring
    val junit        = Dependencies.junit
    val scalatest    = Dependencies.scalatest
  }

  // -------------------------------------------------------------------------------------------------------------------
  // akka-jta subproject
  // -------------------------------------------------------------------------------------------------------------------

  class AkkaJTAProject(info: ProjectInfo) extends AkkaDefaultProject(info, distPath) {
    val atomikos_transactions     = Dependencies.atomikos_transactions
    val atomikos_transactions_api = Dependencies.atomikos_transactions_api
    val atomikos_transactions_jta = Dependencies.atomikos_transactions_jta
    //val jta_1_1                   = Dependencies.jta_1_1
    //val atomikos_transactions_util = "com.atomikos" % "transactions-util" % "3.2.3" % "compile"
  }

  // -------------------------------------------------------------------------------------------------------------------
  // OSGi stuff
  // -------------------------------------------------------------------------------------------------------------------

  class AkkaOSGiParentProject(info: ProjectInfo) extends ParentProject(info) {
    lazy val akka_osgi_dependencies_bundle = project("akka-osgi-dependencies-bundle", "akka-osgi-dependencies-bundle",
      new AkkaOSGiDependenciesBundleProject(_), akka_kernel, akka_jta) // akka_kernel does not depend on akka_jta (why?) therefore we list akka_jta here
    lazy val akka_osgi_assembly = project("akka-osgi-assembly", "akka-osgi-assembly",
      new AkkaOSGiAssemblyProject(_), akka_osgi_dependencies_bundle, akka_remote, akka_amqp, akka_http,
        akka_camel, akka_spring, akka_jta, akka_persistence.akka_persistence_common,
        akka_persistence.akka_persistence_redis, akka_persistence.akka_persistence_mongo,
        akka_persistence.akka_persistence_cassandra)
  }

  class AkkaOSGiDependenciesBundleProject(info: ProjectInfo) extends AkkaDefaultProject(info, distPath) with BNDPlugin {
    override def bndClasspath = compileClasspath
    override def bndPrivatePackage = Seq("")
    override def bndImportPackage = Seq("*;resolution:=optional")
    override def bndExportPackage = Seq(
      "org.aopalliance.*;version=1.0.0",

      // Provided by other bundles
      "!se.scalablesolutions.akka.*",
      "!com.google.inject.*",
      "!javax.transaction.*",
      "!javax.ws.rs.*",
      "!javax.jms.*",
      "!javax.transaction,*",
      "!org.apache.commons.io.*",
      "!org.apache.commons.pool.*",
      "!org.codehaus.jackson.*",
      "!org.jboss.netty.*",
      "!org.springframework.*",
      "!org.apache.camel.*",
      "!org.fusesource.commons.management.*",

      "*;version=0.0.0")
  }

  class AkkaOSGiAssemblyProject(info: ProjectInfo) extends DefaultProject(info) {

    // Scala bundle
    val scala_bundle = "com.weiglewilczek.scala-lang-osgi" % "scala-library" % buildScalaVersion % "compile" intransitive

    // Camel bundles
    val camel_core           = Dependencies.camel_core.intransitive
    val fusesource_commonman = "org.fusesource.commonman" % "commons-management" % "1.0" intransitive

    // Spring bundles
    val spring_beans      = Dependencies.spring_beans.intransitive
    val spring_context    = Dependencies.spring_context.intransitive
    val spring_aop        = "org.springframework" % "spring-aop"        % SPRING_VERSION % "compile" intransitive
    val spring_asm        = "org.springframework" % "spring-asm"        % SPRING_VERSION % "compile" intransitive
    val spring_core       = "org.springframework" % "spring-core"       % SPRING_VERSION % "compile" intransitive
    val spring_expression = "org.springframework" % "spring-expression" % SPRING_VERSION % "compile" intransitive
    val spring_jms        = "org.springframework" % "spring-jms"        % SPRING_VERSION % "compile" intransitive
    val spring_tx         = "org.springframework" % "spring-tx"         % SPRING_VERSION % "compile" intransitive

    val commons_codec      = Dependencies.commons_codec.intransitive
    val commons_io         = Dependencies.commons_io.intransitive
    val commons_pool       = Dependencies.commons_pool.intransitive
    val guicey             = Dependencies.guicey.intransitive
    val jackson            = Dependencies.jackson.intransitive
    val jackson_core       = Dependencies.jackson_core.intransitive
    val jsr311             = Dependencies.jsr311.intransitive
    val jta_1_1            = Dependencies.jta_1_1.intransitive
    val netty              = Dependencies.netty.intransitive
    val commons_fileupload = "commons-fileupload"        % "commons-fileupload" % "1.2.1" % "compile" intransitive
    val jms_1_1            = "org.apache.geronimo.specs" % "geronimo-jms_1.1_spec" % "1.1.1" % "compile" intransitive
    val joda               = "joda-time"                 % "joda-time" % "1.6" intransitive

    override def packageAction =
      task {
        val libs: Seq[Path] = managedClasspath(config("compile")).get.toSeq
        val prjs: Seq[Path] = info.dependencies.toSeq.asInstanceOf[Seq[DefaultProject]] map { _.jarPath }
        val all = libs ++ prjs
        val destination = outputPath / "bundles"
        FileUtilities.copyFlat(all, destination, log)
        log info "Copied %s bundles to %s".format(all.size, destination)
        None
      }

    override def artifacts = Set.empty
  }

  // -------------------------------------------------------------------------------------------------------------------
  // Test
  // -------------------------------------------------------------------------------------------------------------------

  class AkkaTypedActorTestProject(info: ProjectInfo) extends DefaultProject(info) {
    // testing
    val junit = "junit" % "junit" % "4.5" % "test"
    val jmock = "org.jmock" % "jmock" % "2.4.0" % "test"
  }

  // -------------------------------------------------------------------------------------------------------------------
  // Examples
  // -------------------------------------------------------------------------------------------------------------------

  class AkkaSampleAntsProject(info: ProjectInfo) extends DefaultSpdeProject(info) {
    //val scalaToolsSnapshots = ScalaToolsSnapshots
    override def spdeSourcePath = mainSourcePath / "spde"
  }

  class AkkaSampleChatProject(info: ProjectInfo) extends AkkaDefaultProject(info, deployPath)
  class AkkaSamplePubSubProject(info: ProjectInfo) extends AkkaDefaultProject(info, deployPath)
  class AkkaSampleFSMProject(info: ProjectInfo) extends AkkaDefaultProject(info, deployPath)

  class AkkaSampleRestJavaProject(info: ProjectInfo) extends AkkaDefaultProject(info, deployPath)

  class AkkaSampleRemoteProject(info: ProjectInfo) extends AkkaDefaultProject(info, deployPath)

  class AkkaSampleRestScalaProject(info: ProjectInfo) extends AkkaDefaultProject(info, deployPath) {
    val jsr311 = Dependencies.jsr311
  }

  class AkkaSampleCamelProject(info: ProjectInfo) extends AkkaDefaultProject(info, deployPath) {
    //Must be like this to be able to exclude the geronimo-servlet_2.4_spec which is a too old Servlet spec
    override def ivyXML =
      <dependencies>
        <dependency org="org.springframework" name="spring-jms" rev={SPRING_VERSION}>
        </dependency>
        <dependency org="org.apache.geronimo.specs" name="geronimo-servlet_2.5_spec" rev="1.1.1">
        </dependency>
        <dependency org="org.apache.camel" name="camel-jetty" rev="2.4.0.1">
          <exclude module="geronimo-servlet_2.4_spec"/>
        </dependency>
        <dependency org="org.apache.camel" name="camel-jms" rev={CAMEL_VERSION}>
        </dependency>
        <dependency org="org.apache.activemq" name="activemq-core" rev="5.3.2">
        </dependency>
      </dependencies>
  }

  class AkkaSampleSecurityProject(info: ProjectInfo) extends AkkaDefaultProject(info, deployPath) {
    val commons_codec = Dependencies.commons_codec
    val jsr250        = Dependencies.jsr250
    val jsr311        = Dependencies.jsr311
  }

  class AkkaSampleOSGiProject(info: ProjectInfo) extends AkkaDefaultProject(info, distPath) with BNDPlugin {
    val osgi_core = Dependencies.osgi_core
    override lazy val bndBundleActivator = Some("se.scalablesolutions.akka.sample.osgi.Activator")
    override lazy val bndExportPackage = Nil // Necessary because of mixing-in AkkaDefaultProject which exports all ...akka.* packages!
  }

  class AkkaSamplesParentProject(info: ProjectInfo) extends ParentProject(info) {
    lazy val akka_sample_ants = project("akka-sample-ants", "akka-sample-ants",
      new AkkaSampleAntsProject(_), akka_remote)
    lazy val akka_sample_chat = project("akka-sample-chat", "akka-sample-chat",
      new AkkaSampleChatProject(_), akka_kernel)
    lazy val akka_sample_pubsub = project("akka-sample-pubsub", "akka-sample-pubsub",
      new AkkaSamplePubSubProject(_), akka_kernel)
    lazy val akka_sample_fsm = project("akka-sample-fsm", "akka-sample-fsm",
      new AkkaSampleFSMProject(_), akka_kernel)
    lazy val akka_sample_rest_java = project("akka-sample-rest-java", "akka-sample-rest-java",
      new AkkaSampleRestJavaProject(_), akka_kernel)
    lazy val akka_sample_rest_scala = project("akka-sample-rest-scala", "akka-sample-rest-scala",
      new AkkaSampleRestScalaProject(_), akka_kernel)
    lazy val akka_sample_camel = project("akka-sample-camel", "akka-sample-camel",
      new AkkaSampleCamelProject(_), akka_kernel)
    lazy val akka_sample_security = project("akka-sample-security", "akka-sample-security",
      new AkkaSampleSecurityProject(_), akka_kernel)
    lazy val akka_sample_remote = project("akka-sample-remote", "akka-sample-remote",
      new AkkaSampleRemoteProject(_), akka_kernel)
    lazy val akka_sample_osgi = project("akka-sample-osgi", "akka-sample-osgi",
      new AkkaSampleOSGiProject(_), akka_remote)
  }

  // -------------------------------------------------------------------------------------------------------------------
  // Helpers
  // -------------------------------------------------------------------------------------------------------------------

  def removeDupEntries(paths: PathFinder) =
   Path.lazyPathFinder {
     val mapped = paths.get map { p => (p.relativePath, p) }
     (Map() ++ mapped).values.toList
   }

  def allArtifacts = {
    Path.fromFile(buildScalaInstance.libraryJar) +++
    (removeDupEntries(runClasspath filter ClasspathUtilities.isArchive) +++
    ((outputPath ##) / defaultJarName) +++
    mainResources +++
    mainDependencies.scalaJars +++
    descendents(info.projectPath / "scripts", "run_akka.sh") +++
    descendents(info.projectPath / "scripts", "akka-init-script.sh") +++
    descendents(info.projectPath / "dist", "*.jar") +++
    descendents(info.projectPath / "deploy", "*.jar") +++
    descendents(path("lib") ##, "*.jar") +++
    descendents(configurationPath(Configurations.Compile) ##, "*.jar"))
    .filter(jar => // remove redundant libs
      !jar.toString.endsWith("stax-api-1.0.1.jar") ||
      !jar.toString.endsWith("scala-library-2.7.7.jar")
    )
  }

  def akkaArtifacts = descendents(info.projectPath / "dist", "*" + buildScalaVersion  + "-" + version + ".jar")

  // ------------------------------------------------------------
  class AkkaDefaultProject(info: ProjectInfo, val deployPath: Path) extends DefaultProject(info) with DeployProject with OSGiProject {
    lazy val sourceArtifact = Artifact(this.artifactID, "sources", "jar", Some("sources"), Nil, None)
    lazy val docsArtifact = Artifact(this.artifactID, "docs", "jar", Some("docs"), Nil, None)
    override def runClasspath = super.runClasspath +++ (AkkaParentProject.this.info.projectPath / "config")
    override def testClasspath = super.testClasspath +++ (AkkaParentProject.this.info.projectPath / "config")
    override def packageDocsJar = this.defaultJarPath("-docs.jar")
    override def packageSrcJar  = this.defaultJarPath("-sources.jar")
    override def packageToPublishActions = super.packageToPublishActions ++ Seq(this.packageDocs, this.packageSrc)
  }
}

trait DeployProject { self: BasicScalaProject =>
  // defines where the deployTask copies jars to
  def deployPath: Path

  lazy val dist = deployTask(jarPath, packageDocsJar, packageSrcJar, deployPath, true, true, true) dependsOn(
    `package`, packageDocs, packageSrc) describedAs("Deploying")
  def deployTask(jar: Path, docs: Path, src: Path, toDir: Path,
                 genJar: Boolean, genDocs: Boolean, genSource: Boolean) = task {
    def gen(jar: Path, toDir: Path, flag: Boolean, msg: String): Option[String] =
    if (flag) {
      log.info(msg + " " + jar)
      FileUtilities.copyFile(jar, toDir / jar.name, log)
    } else None

    gen(jar, toDir, genJar, "Deploying bits") orElse
    gen(docs, toDir, genDocs, "Deploying docs") orElse
    gen(src, toDir, genSource, "Deploying sources")
  }
}

trait OSGiProject extends BNDPlugin { self: DefaultProject =>
  override def bndExportPackage = Seq("se.scalablesolutions.akka.*;version=%s".format(projectVersion.value))
}<|MERGE_RESOLUTION|>--- conflicted
+++ resolved
@@ -49,13 +49,8 @@
     lazy val JavaNetRepo          = MavenRepository("java.net Repo", "http://download.java.net/maven/2")
     lazy val SonatypeSnapshotRepo = MavenRepository("Sonatype OSS Repo", "http://oss.sonatype.org/content/repositories/releases")
     lazy val SunJDMKRepo          = MavenRepository("Sun JDMK Repo", "http://wp5.e-taxonomy.eu/cdmlib/mavenrepo")
-<<<<<<< HEAD
-    lazy val CasbahRepoSnapshots  = MavenRepository("Casbah Snapshot Repo", "http://repo.bumnetworks.com/snapshots/")
-    lazy val CasbahRepoReleases   = MavenRepository("Casbah Snapshot Repo", "http://repo.bumnetworks.com/releases/")
     lazy val ZookeeperRepo        = MavenRepository("Zookeeper Repo", "http://lilycms.org/maven/maven2/deploy/")
-=======
     lazy val CasbahRepoReleases   = MavenRepository("Casbah Release Repo", "http://repo.bumnetworks.com/releases")
->>>>>>> e976457b
   }
 
   // -------------------------------------------------------------------------------------------------------------------
