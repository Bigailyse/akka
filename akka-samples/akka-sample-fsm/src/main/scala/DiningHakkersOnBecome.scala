/**
 * Copyright (C) 2009-2010 Typesafe Inc. <http://www.typesafe.com>.
 */
package sample.fsm.dining.become

//Akka adaptation of
//http://www.dalnefre.com/wp/2010/08/dining-philosophers-in-humus/

import akka.actor.{ ActorRef, Actor, ActorSystem }
import akka.util.duration._

/*
* First we define our messages, they basically speak for themselves
*/
sealed trait DiningHakkerMessage
case class Busy(chopstick: ActorRef) extends DiningHakkerMessage
case class Put(hakker: ActorRef) extends DiningHakkerMessage
case class Take(hakker: ActorRef) extends DiningHakkerMessage
case class Taken(chopstick: ActorRef) extends DiningHakkerMessage
object Eat extends DiningHakkerMessage
object Think extends DiningHakkerMessage

/*
* A Chopstick is an actor, it can be taken, and put back
*/
class Chopstick extends Actor {

  //When a Chopstick is taken by a hakker
  //It will refuse to be taken by other hakkers
  //But the owning hakker can put it back
  def takenBy(hakker: ActorRef): Receive = {
    case Take(otherHakker) ⇒
      otherHakker ! Busy(self)
    case Put(`hakker`) ⇒
      become(available)
  }

  //When a Chopstick is available, it can be taken by a hakker
  def available: Receive = {
    case Take(hakker) ⇒
      become(takenBy(hakker))
      hakker ! Taken(self)
  }

  //A Chopstick begins its existence as available
  def receive = available
}

/*
* A hakker is an awesome dude or dudett who either thinks about hacking or has to eat ;-)
*/
class Hakker(name: String, left: ActorRef, right: ActorRef) extends Actor {

  //When a hakker is thinking it can become hungry
  //and try to pick up its chopsticks and eat
  def thinking: Receive = {
    case Eat ⇒
      become(hungry)
      left ! Take(self)
      right ! Take(self)
  }

  //When a hakker is hungry it tries to pick up its chopsticks and eat
  //When it picks one up, it goes into wait for the other
  //If the hakkers first attempt at grabbing a chopstick fails,
  //it starts to wait for the response of the other grab
  def hungry: Receive = {
    case Taken(`left`) ⇒
      become(waiting_for(right, left))
    case Taken(`right`) ⇒
      become(waiting_for(left, right))
    case Busy(chopstick) ⇒
      become(denied_a_chopstick)
  }

  //When a hakker is waiting for the last chopstick it can either obtain it
  //and start eating, or the other chopstick was busy, and the hakker goes
  //back to think about how he should obtain his chopsticks :-)
  def waiting_for(chopstickToWaitFor: ActorRef, otherChopstick: ActorRef): Receive = {
    case Taken(`chopstickToWaitFor`) ⇒
<<<<<<< HEAD
      println("%s has picked up %s and %s, and starts to eat", name, left.path.name, right.path.name)
=======
      println("%s has picked up %s and %s and starts to eat".format(name, left.name, right.name))
>>>>>>> db075d09
      become(eating)
      system.scheduler.scheduleOnce(self, Think, 5 seconds)

    case Busy(chopstick) ⇒
      become(thinking)
      otherChopstick ! Put(self)
      self ! Eat
  }

  //When the results of the other grab comes back,
  //he needs to put it back if he got the other one.
  //Then go back and think and try to grab the chopsticks again
  def denied_a_chopstick: Receive = {
    case Taken(chopstick) ⇒
      become(thinking)
      chopstick ! Put(self)
      self ! Eat
    case Busy(chopstick) ⇒
      become(thinking)
      self ! Eat
  }

  //When a hakker is eating, he can decide to start to think,
  //then he puts down his chopsticks and starts to think
  def eating: Receive = {
    case Think ⇒
      become(thinking)
      left ! Put(self)
      right ! Put(self)
      println("%s puts down his chopsticks and starts to think".format(name))
      system.scheduler.scheduleOnce(self, Eat, 5 seconds)
  }

  //All hakkers start in a non-eating state
  def receive = {
    case Think ⇒
      println("%s starts to think".format(name))
      become(thinking)
      system.scheduler.scheduleOnce(self, Eat, 5 seconds)
  }
}

/*
* Alright, here's our test-harness
*/
object DiningHakkers {
  val system = ActorSystem()

  def main(args: Array[String]): Unit = {
    run
  }

  def run {
    //Create 5 chopsticks
    val chopsticks = for (i ← 1 to 5) yield system.actorOf[Chopstick]("Chopstick " + i)

    //Create 5 awesome hakkers and assign them their left and right chopstick
    val hakkers = for {
      (name, i) ← List("Ghosh", "Bonér", "Klang", "Krasser", "Manie").zipWithIndex
    } yield system.actorOf(new Hakker(name, chopsticks(i), chopsticks((i + 1) % 5)))

    //Signal all hakkers that they should start thinking, and watch the show
    hakkers.foreach(_ ! Think)
  }
}<|MERGE_RESOLUTION|>--- conflicted
+++ resolved
@@ -78,11 +78,7 @@
   //back to think about how he should obtain his chopsticks :-)
   def waiting_for(chopstickToWaitFor: ActorRef, otherChopstick: ActorRef): Receive = {
     case Taken(`chopstickToWaitFor`) ⇒
-<<<<<<< HEAD
-      println("%s has picked up %s and %s, and starts to eat", name, left.path.name, right.path.name)
-=======
-      println("%s has picked up %s and %s and starts to eat".format(name, left.name, right.name))
->>>>>>> db075d09
+      println("%s has picked up %s and %s and starts to eat".format(name, left.path.name, right.path.name))
       become(eating)
       system.scheduler.scheduleOnce(self, Think, 5 seconds)
 
